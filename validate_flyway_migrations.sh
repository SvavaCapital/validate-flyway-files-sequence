#!/bin/bash
set -e

MIGRATION_DIR="src/main/resources/db/migration"
FIXTURES_DIR="src/main/resources/db/fixtures"

if [ ! -d "$MIGRATION_DIR" ]; then
    echo "❌ Migration directory $MIGRATION_DIR does not exist!"
    exit 1
fi

# Safely collect all migration files across folders
migration_files=($(find "$MIGRATION_DIR" -type f -name 'V*__*.sql'))

ALL_MIGRATION_VERSIONS=$(for file in "${migration_files[@]}"; do
  if [[ "$file" =~ /V([0-9]+)__.*\.sql$ ]]; then
    echo "${BASH_REMATCH[1]}"
  fi
done | sort -n | uniq)

<<<<<<< HEAD

CURRENT_BRANCH=$(git rev-parse --abbrev-ref HEAD)
=======
CURRENT_BRANCH=$(git rev-parse --abbrev-ref $GITHUB_HEAD_REF)
>>>>>>> 5ab9f609
# Use BASE_BRANCH from GitHub Actions environment
BASE_BRANCH=$GITHUB_BASE_REF

echo "🔵 Base branch: $BASE_BRANCH"
echo "🔵 Current branch: $CURRENT_BRANCH"

<<<<<<< HEAD
NEW_FILES=$(git diff --name-only --diff-filter=A "$BASE_BRANCH...$CURRENT_BRANCH")

=======
NEW_FILES=$(git diff --name-only --diff-filter=A "$BASE_BRANCH...$GITHUB_HEAD_REF")
>>>>>>> 5ab9f609
NEW_MIGRATIONS=$(echo "$NEW_FILES" | grep -E "^$MIGRATION_DIR/.*/V[0-9]+__.*\.sql$" || true)
NEW_VERSIONS=$(echo "$NEW_MIGRATIONS" | sed -E 's/.*\/V([0-9]+)__.*\.sql/\1/' | sort -n | uniq)

echo "📗 New migration versions: $NEW_VERSIONS"

# Combine existing and new versions
ALL_VERSIONS=$(echo -e "$ALL_MIGRATION_VERSIONS\n$NEW_VERSIONS" | grep -E '^[0-9]+$' | sort -n | uniq)

# Prepare ALL_VERSIONS and NEW_VERSIONS cleanly
ALL_VERSIONS_SORTED=$(echo "$ALL_VERSIONS" | grep -E '^[0-9]+$' | sort -n | uniq)
NEW_VERSIONS_SORTED=$(echo "$NEW_VERSIONS" | grep -E '^[0-9]+$' | sort -n | uniq)

# Now subtract manually
EXISTING_VERSIONS=""
for version in $ALL_VERSIONS_SORTED; do
    if ! echo "$NEW_VERSIONS_SORTED" | grep -qx "$version"; then
        EXISTING_VERSIONS="$EXISTING_VERSIONS"$'\n'"$version"
    fi
done

# Pick the highest one
LATEST_MAJOR=$(echo "$EXISTING_VERSIONS" | grep -E '^[0-9]+$' | sort -n | tail -n 1)

echo "📕 Latest major version (before new migrations): $LATEST_MAJOR"

# Handle case where no new migration versions are found
if [ -z "$NEW_VERSIONS" ]; then
    echo "ℹ️ No new migration files detected."
else
    echo "📗 New migration versions: $NEW_VERSIONS"

    # Validate sequential continuity of new migration versions
    expected=$((LATEST_MAJOR + 1))
    while read -r version; do
        if [[ "$version" -ne "$expected" ]]; then
            echo "❌ Migration version sequence broken! Expected V$expected but found V$version."
            exit 1
        fi
        expected=$((expected + 1))
    done <<< "$NEW_VERSIONS"

    echo "✅ New migration version sequence is valid and strictly increasing with no gaps."
fi

VALID_MAJORS=$(echo -e "$NEW_VERSIONS\n$LATEST_MAJOR" | grep -E '^[0-9]+$' | sort -n | uniq)
echo "📘 Valid fixture major versions: $VALID_MAJORS"

# Gather fixture versions based only on the new migration versions (this happens independently)
# Initialize an empty array to store fixture versions
existing_minor_versions=()

NEW_FIXTURES=$(echo "$NEW_FILES" | grep -E "^$FIXTURES_DIR/.*/V[0-9]+.[0-9]+__.*\.sql$" || true)

# Handle case where no new migration versions are found
if [ -z "$NEW_FIXTURES" ]; then
    echo "ℹ️ No new fixture files detected."
else
    echo "📗 New fixture versions: $NEW_FIXTURES"
fi

# Clean minor version holders
existing_minor_versions=""

# Build current fixture state
for file in $NEW_FIXTURES; do
    if [[ "$file" =~ V([0-9]+)\.([0-9]+)__.*\.sql ]]; then
        major="${BASH_REMATCH[1]}"
        minor="${BASH_REMATCH[2]}"

        # Check if major is allowed
        ALLOWED=false
        for allowed_major in $VALID_MAJORS; do
            if [[ "$major" -eq "$allowed_major" ]]; then
                ALLOWED=true
                break
            fi
        done

        if [[ "$ALLOWED" == false ]]; then
            echo "❌ Fixture file '$file' has invalid major version V$major.$minor. Allowed: $VALID_MAJORS"
            exit 1
        fi

        # Dynamically create a variable per major version
        eval "existing_minor_versions_$major=\"\${existing_minor_versions_$major} $minor\""
    else
        echo "⚠️ File '$file' does not match fixture naming convention."
        exit 1
    fi
done

# Validate minor sequences
for major in $VALID_MAJORS; do
    eval "minors=\"\$existing_minor_versions_$major\""

    if [[ -z "$minors" ]]; then
        continue
    fi

    minors_sorted=$(echo "$minors" | tr ' ' '\n' | grep -v '^$' | sort -n)

    expected=1
    while read -r minor; do
        if [[ "$minor" -ne "$expected" ]]; then
            echo "❌ Minor version sequence error for V$major. Expected minor $expected but found $minor."
            exit 1
        fi
        expected=$((expected + 1))
    done <<< "$minors_sorted"
done

echo "✅ New fixture version sequence is valid and strictly increasing with no gaps."
exit 0<|MERGE_RESOLUTION|>--- conflicted
+++ resolved
@@ -18,24 +18,16 @@
   fi
 done | sort -n | uniq)
 
-<<<<<<< HEAD
 
-CURRENT_BRANCH=$(git rev-parse --abbrev-ref HEAD)
-=======
 CURRENT_BRANCH=$(git rev-parse --abbrev-ref $GITHUB_HEAD_REF)
->>>>>>> 5ab9f609
 # Use BASE_BRANCH from GitHub Actions environment
 BASE_BRANCH=$GITHUB_BASE_REF
 
 echo "🔵 Base branch: $BASE_BRANCH"
 echo "🔵 Current branch: $CURRENT_BRANCH"
 
-<<<<<<< HEAD
 NEW_FILES=$(git diff --name-only --diff-filter=A "$BASE_BRANCH...$CURRENT_BRANCH")
 
-=======
-NEW_FILES=$(git diff --name-only --diff-filter=A "$BASE_BRANCH...$GITHUB_HEAD_REF")
->>>>>>> 5ab9f609
 NEW_MIGRATIONS=$(echo "$NEW_FILES" | grep -E "^$MIGRATION_DIR/.*/V[0-9]+__.*\.sql$" || true)
 NEW_VERSIONS=$(echo "$NEW_MIGRATIONS" | sed -E 's/.*\/V([0-9]+)__.*\.sql/\1/' | sort -n | uniq)
 
